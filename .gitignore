# Binaries for programs and plugins
*.exe
*.dll
*.so
*.dylib

# Test binary, build with `go test -c`
*.test

# Output of the go coverage tool, specifically when used with LiteIDE
*.out

# Project-local glide cache, RE: https://github.com/Masterminds/glide/issues/736
.glide/

iptv-proxy
iptv/iptv.m3u

# Backup files
*.bak

/.history
/.lh
<<<<<<< HEAD
=======
/.vscode
>>>>>>> 99995221
<|MERGE_RESOLUTION|>--- conflicted
+++ resolved
@@ -21,7 +21,4 @@
 
 /.history
 /.lh
-<<<<<<< HEAD
-=======
 /.vscode
->>>>>>> 99995221
